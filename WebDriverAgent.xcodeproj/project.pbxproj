--- conflicted
+++ resolved
@@ -41,15 +41,12 @@
 		AAA282D91BCF8FB70027DE10 /* FBScreenshotCommands.m in Sources */ = {isa = PBXBuildFile; fileRef = AAA282C11BCF8FB70027DE10 /* FBScreenshotCommands.m */; };
 		AAA282DA1BCF8FB70027DE10 /* FBSessionCommands.h in Headers */ = {isa = PBXBuildFile; fileRef = AAA282C21BCF8FB70027DE10 /* FBSessionCommands.h */; };
 		AAA282DB1BCF8FB70027DE10 /* FBSessionCommands.m in Sources */ = {isa = PBXBuildFile; fileRef = AAA282C31BCF8FB70027DE10 /* FBSessionCommands.m */; };
-<<<<<<< HEAD
 		ADA470341C0E814B002CDE9C /* FBCoreExceptionHandler.h in Headers */ = {isa = PBXBuildFile; fileRef = ADA470301C0E7FD8002CDE9C /* FBCoreExceptionHandler.h */; };
 		ADA470351C0E814B002CDE9C /* FBCoreExceptionHandler.h in Headers */ = {isa = PBXBuildFile; fileRef = ADA470301C0E7FD8002CDE9C /* FBCoreExceptionHandler.h */; };
 		ADA470361C0E814E002CDE9C /* FBCoreExceptionHandler.m in Sources */ = {isa = PBXBuildFile; fileRef = ADA470311C0E7FD8002CDE9C /* FBCoreExceptionHandler.m */; };
 		ADA470371C0E814F002CDE9C /* FBCoreExceptionHandler.m in Sources */ = {isa = PBXBuildFile; fileRef = ADA470311C0E7FD8002CDE9C /* FBCoreExceptionHandler.m */; };
-=======
 		EE040DC51C1201BB00D0945C /* UIAutomation.framework in Frameworks */ = {isa = PBXBuildFile; fileRef = 91E7D8571B99E45400F8BA6F /* UIAutomation.framework */; };
 		EE040DC61C12041500D0945C /* AccessibilityUtilities.framework in Frameworks */ = {isa = PBXBuildFile; fileRef = 91E7D8591B99E46D00F8BA6F /* AccessibilityUtilities.framework */; };
->>>>>>> 4eee7051
 		EE0CA1DF1BF0D0E3005C43CD /* FBSession.h in Headers */ = {isa = PBXBuildFile; fileRef = EE0CA1DD1BF0D0E3005C43CD /* FBSession.h */; };
 		EE0CA1E01BF0D0E3005C43CD /* FBSession.m in Sources */ = {isa = PBXBuildFile; fileRef = EE0CA1DE1BF0D0E3005C43CD /* FBSession.m */; };
 		EE0CA1E61BF0D459005C43CD /* FBSession-Private.h in Headers */ = {isa = PBXBuildFile; fileRef = EE0CA1E51BF0D402005C43CD /* FBSession-Private.h */; };
