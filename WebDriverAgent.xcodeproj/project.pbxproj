--- conflicted
+++ resolved
@@ -472,203 +472,6 @@
 		EEC289AD1BF0ED3100B4DC79 /* XCTUITestRunner.xctest */ = {isa = PBXFileReference; explicitFileType = wrapper.cfbundle; includeInIndex = 0; path = XCTUITestRunner.xctest; sourceTree = BUILT_PRODUCTS_DIR; };
 		EEC289CE1BF0EF4500B4DC79 /* FBCustomCommands.h */ = {isa = PBXFileReference; fileEncoding = 4; lastKnownFileType = sourcecode.c.h; path = FBCustomCommands.h; sourceTree = "<group>"; };
 		EEC289CF1BF0EF4500B4DC79 /* FBCustomCommands.m */ = {isa = PBXFileReference; fileEncoding = 4; lastKnownFileType = sourcecode.c.objc; path = FBCustomCommands.m; sourceTree = "<group>"; };
-<<<<<<< HEAD
-		EEC289D51BF0F87B00B4DC79 /* __UIAccessibilityValidateBlockSignatureSentinel.h */ = {isa = PBXFileReference; fileEncoding = 4; lastKnownFileType = sourcecode.c.h; path = __UIAccessibilityValidateBlockSignatureSentinel.h; sourceTree = "<group>"; };
-		EEC289D61BF0F87B00B4DC79 /* _AXAssertionServer.h */ = {isa = PBXFileReference; fileEncoding = 4; lastKnownFileType = sourcecode.c.h; path = _AXAssertionServer.h; sourceTree = "<group>"; };
-		EEC289D71BF0F87B00B4DC79 /* _AXReplayInstance.h */ = {isa = PBXFileReference; fileEncoding = 4; lastKnownFileType = sourcecode.c.h; path = _AXReplayInstance.h; sourceTree = "<group>"; };
-		EEC289D81BF0F87B00B4DC79 /* AVAlexSpeechSynthesisVoice.h */ = {isa = PBXFileReference; fileEncoding = 4; lastKnownFileType = sourcecode.c.h; path = AVAlexSpeechSynthesisVoice.h; sourceTree = "<group>"; };
-		EEC289D91BF0F87B00B4DC79 /* AVSiriFemaleSpeechSynthesisVoice.h */ = {isa = PBXFileReference; fileEncoding = 4; lastKnownFileType = sourcecode.c.h; path = AVSiriFemaleSpeechSynthesisVoice.h; sourceTree = "<group>"; };
-		EEC289DA1BF0F87B00B4DC79 /* AVSiriMaleSpeechSynthesisVoice.h */ = {isa = PBXFileReference; fileEncoding = 4; lastKnownFileType = sourcecode.c.h; path = AVSiriMaleSpeechSynthesisVoice.h; sourceTree = "<group>"; };
-		EEC289DB1BF0F87B00B4DC79 /* AXAccessQueue.h */ = {isa = PBXFileReference; fileEncoding = 4; lastKnownFileType = sourcecode.c.h; path = AXAccessQueue.h; sourceTree = "<group>"; };
-		EEC289DC1BF0F87B00B4DC79 /* AXAccessQueueTimer.h */ = {isa = PBXFileReference; fileEncoding = 4; lastKnownFileType = sourcecode.c.h; path = AXAccessQueueTimer.h; sourceTree = "<group>"; };
-		EEC289DD1BF0F87B00B4DC79 /* AXAlternativeVoices.h */ = {isa = PBXFileReference; fileEncoding = 4; lastKnownFileType = sourcecode.c.h; path = AXAlternativeVoices.h; sourceTree = "<group>"; };
-		EEC289DE1BF0F87B00B4DC79 /* AXAppRepresentation.h */ = {isa = PBXFileReference; fileEncoding = 4; lastKnownFileType = sourcecode.c.h; path = AXAppRepresentation.h; sourceTree = "<group>"; };
-		EEC289DF1BF0F87B00B4DC79 /* AXAssertion.h */ = {isa = PBXFileReference; fileEncoding = 4; lastKnownFileType = sourcecode.c.h; path = AXAssertion.h; sourceTree = "<group>"; };
-		EEC289E01BF0F87B00B4DC79 /* AXAssertionWorkItem.h */ = {isa = PBXFileReference; fileEncoding = 4; lastKnownFileType = sourcecode.c.h; path = AXAssertionWorkItem.h; sourceTree = "<group>"; };
-		EEC289E11BF0F87B00B4DC79 /* AXBackBoardServer.h */ = {isa = PBXFileReference; fileEncoding = 4; lastKnownFileType = sourcecode.c.h; path = AXBackBoardServer.h; sourceTree = "<group>"; };
-		EEC289E21BF0F87B00B4DC79 /* AXBinaryMonitor.h */ = {isa = PBXFileReference; fileEncoding = 4; lastKnownFileType = sourcecode.c.h; path = AXBinaryMonitor.h; sourceTree = "<group>"; };
-		EEC289E31BF0F87B00B4DC79 /* AXCenterTapReplayableGesture.h */ = {isa = PBXFileReference; fileEncoding = 4; lastKnownFileType = sourcecode.c.h; path = AXCenterTapReplayableGesture.h; sourceTree = "<group>"; };
-		EEC289E41BF0F87B00B4DC79 /* AXDialectMap.h */ = {isa = PBXFileReference; fileEncoding = 4; lastKnownFileType = sourcecode.c.h; path = AXDialectMap.h; sourceTree = "<group>"; };
-		EEC289E51BF0F87B00B4DC79 /* AXDispatchTimer.h */ = {isa = PBXFileReference; fileEncoding = 4; lastKnownFileType = sourcecode.c.h; path = AXDispatchTimer.h; sourceTree = "<group>"; };
-		EEC289E61BF0F87B00B4DC79 /* AXDisplayLinkManager.h */ = {isa = PBXFileReference; fileEncoding = 4; lastKnownFileType = sourcecode.c.h; path = AXDisplayLinkManager.h; sourceTree = "<group>"; };
-		EEC289E71BF0F87B00B4DC79 /* AXDisplayLinkManagerTargetAction.h */ = {isa = PBXFileReference; fileEncoding = 4; lastKnownFileType = sourcecode.c.h; path = AXDisplayLinkManagerTargetAction.h; sourceTree = "<group>"; };
-		EEC289E81BF0F87B00B4DC79 /* AXEventAccelerometerInfoRepresentation.h */ = {isa = PBXFileReference; fileEncoding = 4; lastKnownFileType = sourcecode.c.h; path = AXEventAccelerometerInfoRepresentation.h; sourceTree = "<group>"; };
-		EEC289E91BF0F87B00B4DC79 /* AXEventGameControllerInfoRepresentation.h */ = {isa = PBXFileReference; fileEncoding = 4; lastKnownFileType = sourcecode.c.h; path = AXEventGameControllerInfoRepresentation.h; sourceTree = "<group>"; };
-		EEC289EA1BF0F87B00B4DC79 /* AXEventHandInfoRepresentation.h */ = {isa = PBXFileReference; fileEncoding = 4; lastKnownFileType = sourcecode.c.h; path = AXEventHandInfoRepresentation.h; sourceTree = "<group>"; };
-		EEC289EB1BF0F87B00B4DC79 /* AXEventKeyInfoRepresentation.h */ = {isa = PBXFileReference; fileEncoding = 4; lastKnownFileType = sourcecode.c.h; path = AXEventKeyInfoRepresentation.h; sourceTree = "<group>"; };
-		EEC289EC1BF0F87B00B4DC79 /* AXEventListenerContainer.h */ = {isa = PBXFileReference; fileEncoding = 4; lastKnownFileType = sourcecode.c.h; path = AXEventListenerContainer.h; sourceTree = "<group>"; };
-		EEC289ED1BF0F87B00B4DC79 /* AXEventPathInfoRepresentation.h */ = {isa = PBXFileReference; fileEncoding = 4; lastKnownFileType = sourcecode.c.h; path = AXEventPathInfoRepresentation.h; sourceTree = "<group>"; };
-		EEC289EE1BF0F87B00B4DC79 /* AXEventProcessor.h */ = {isa = PBXFileReference; fileEncoding = 4; lastKnownFileType = sourcecode.c.h; path = AXEventProcessor.h; sourceTree = "<group>"; };
-		EEC289EF1BF0F87B00B4DC79 /* AXEventRepresentation.h */ = {isa = PBXFileReference; fileEncoding = 4; lastKnownFileType = sourcecode.c.h; path = AXEventRepresentation.h; sourceTree = "<group>"; };
-		EEC289F01BF0F87B00B4DC79 /* AXEventTapManager.h */ = {isa = PBXFileReference; fileEncoding = 4; lastKnownFileType = sourcecode.c.h; path = AXEventTapManager.h; sourceTree = "<group>"; };
-		EEC289F11BF0F87B00B4DC79 /* AXEventTapPair.h */ = {isa = PBXFileReference; fileEncoding = 4; lastKnownFileType = sourcecode.c.h; path = AXEventTapPair.h; sourceTree = "<group>"; };
-		EEC289F21BF0F87B00B4DC79 /* AXFileLogger.h */ = {isa = PBXFileReference; fileEncoding = 4; lastKnownFileType = sourcecode.c.h; path = AXFileLogger.h; sourceTree = "<group>"; };
-		EEC289F31BF0F87B00B4DC79 /* AXIPCClient.h */ = {isa = PBXFileReference; fileEncoding = 4; lastKnownFileType = sourcecode.c.h; path = AXIPCClient.h; sourceTree = "<group>"; };
-		EEC289F41BF0F87B00B4DC79 /* AXIPCMessage.h */ = {isa = PBXFileReference; fileEncoding = 4; lastKnownFileType = sourcecode.c.h; path = AXIPCMessage.h; sourceTree = "<group>"; };
-		EEC289F51BF0F87B00B4DC79 /* AXIPCOutstandingAsyncRequest.h */ = {isa = PBXFileReference; fileEncoding = 4; lastKnownFileType = sourcecode.c.h; path = AXIPCOutstandingAsyncRequest.h; sourceTree = "<group>"; };
-		EEC289F61BF0F87B00B4DC79 /* AXIPCServer.h */ = {isa = PBXFileReference; fileEncoding = 4; lastKnownFileType = sourcecode.c.h; path = AXIPCServer.h; sourceTree = "<group>"; };
-		EEC289F71BF0F87B00B4DC79 /* AXIPCServerClientRegistration.h */ = {isa = PBXFileReference; fileEncoding = 4; lastKnownFileType = sourcecode.c.h; path = AXIPCServerClientRegistration.h; sourceTree = "<group>"; };
-		EEC289F81BF0F87B00B4DC79 /* AXIPCServerMessageHandlerContext.h */ = {isa = PBXFileReference; fileEncoding = 4; lastKnownFileType = sourcecode.c.h; path = AXIPCServerMessageHandlerContext.h; sourceTree = "<group>"; };
-		EEC289F91BF0F87B00B4DC79 /* AXLangMap.h */ = {isa = PBXFileReference; fileEncoding = 4; lastKnownFileType = sourcecode.c.h; path = AXLangMap.h; sourceTree = "<group>"; };
-		EEC289FA1BF0F87B00B4DC79 /* AXLanguageManager.h */ = {isa = PBXFileReference; fileEncoding = 4; lastKnownFileType = sourcecode.c.h; path = AXLanguageManager.h; sourceTree = "<group>"; };
-		EEC289FB1BF0F87B00B4DC79 /* AXLanguageTag.h */ = {isa = PBXFileReference; fileEncoding = 4; lastKnownFileType = sourcecode.c.h; path = AXLanguageTag.h; sourceTree = "<group>"; };
-		EEC289FC1BF0F87B00B4DC79 /* AXLanguageTaggedContent.h */ = {isa = PBXFileReference; fileEncoding = 4; lastKnownFileType = sourcecode.c.h; path = AXLanguageTaggedContent.h; sourceTree = "<group>"; };
-		EEC289FD1BF0F87B00B4DC79 /* AXLogColorizer.h */ = {isa = PBXFileReference; fileEncoding = 4; lastKnownFileType = sourcecode.c.h; path = AXLogColorizer.h; sourceTree = "<group>"; };
-		EEC289FE1BF0F87B00B4DC79 /* AXLoggingSubsystem.h */ = {isa = PBXFileReference; fileEncoding = 4; lastKnownFileType = sourcecode.c.h; path = AXLoggingSubsystem.h; sourceTree = "<group>"; };
-		EEC289FF1BF0F87B00B4DC79 /* AXMutableReplayableGesture.h */ = {isa = PBXFileReference; fileEncoding = 4; lastKnownFileType = sourcecode.c.h; path = AXMutableReplayableGesture.h; sourceTree = "<group>"; };
-		EEC28A001BF0F87B00B4DC79 /* AXOrator.h */ = {isa = PBXFileReference; fileEncoding = 4; lastKnownFileType = sourcecode.c.h; path = AXOrator.h; sourceTree = "<group>"; };
-		EEC28A011BF0F87B00B4DC79 /* AXPageTurningReplayableGesture.h */ = {isa = PBXFileReference; fileEncoding = 4; lastKnownFileType = sourcecode.c.h; path = AXPageTurningReplayableGesture.h; sourceTree = "<group>"; };
-		EEC28A021BF0F87B00B4DC79 /* AXPathWrapper.h */ = {isa = PBXFileReference; fileEncoding = 4; lastKnownFileType = sourcecode.c.h; path = AXPathWrapper.h; sourceTree = "<group>"; };
-		EEC28A031BF0F87B00B4DC79 /* AXPostConnectionTask.h */ = {isa = PBXFileReference; fileEncoding = 4; lastKnownFileType = sourcecode.c.h; path = AXPostConnectionTask.h; sourceTree = "<group>"; };
-		EEC28A041BF0F87B00B4DC79 /* AXReplayableGesture.h */ = {isa = PBXFileReference; fileEncoding = 4; lastKnownFileType = sourcecode.c.h; path = AXReplayableGesture.h; sourceTree = "<group>"; };
-		EEC28A051BF0F87B00B4DC79 /* AXReplayer.h */ = {isa = PBXFileReference; fileEncoding = 4; lastKnownFileType = sourcecode.c.h; path = AXReplayer.h; sourceTree = "<group>"; };
-		EEC28A061BF0F87B00B4DC79 /* AXResourceLoader.h */ = {isa = PBXFileReference; fileEncoding = 4; lastKnownFileType = sourcecode.c.h; path = AXResourceLoader.h; sourceTree = "<group>"; };
-		EEC28A071BF0F87B00B4DC79 /* AXServer.h */ = {isa = PBXFileReference; fileEncoding = 4; lastKnownFileType = sourcecode.c.h; path = AXServer.h; sourceTree = "<group>"; };
-		EEC28A081BF0F87B00B4DC79 /* AXSettings.h */ = {isa = PBXFileReference; fileEncoding = 4; lastKnownFileType = sourcecode.c.h; path = AXSettings.h; sourceTree = "<group>"; };
-		EEC28A091BF0F87B00B4DC79 /* AXSettingsObjectDestructionHelper.h */ = {isa = PBXFileReference; fileEncoding = 4; lastKnownFileType = sourcecode.c.h; path = AXSettingsObjectDestructionHelper.h; sourceTree = "<group>"; };
-		EEC28A0A1BF0F87B00B4DC79 /* AXSpringBoardActionHandlerHolder.h */ = {isa = PBXFileReference; fileEncoding = 4; lastKnownFileType = sourcecode.c.h; path = AXSpringBoardActionHandlerHolder.h; sourceTree = "<group>"; };
-		EEC28A0B1BF0F87B00B4DC79 /* AXSpringBoardServer.h */ = {isa = PBXFileReference; fileEncoding = 4; lastKnownFileType = sourcecode.c.h; path = AXSpringBoardServer.h; sourceTree = "<group>"; };
-		EEC28A0C1BF0F87B00B4DC79 /* AXSubsystemAppCompareGeometry.h */ = {isa = PBXFileReference; fileEncoding = 4; lastKnownFileType = sourcecode.c.h; path = AXSubsystemAppCompareGeometry.h; sourceTree = "<group>"; };
-		EEC28A0D1BF0F87B00B4DC79 /* AXSubsystemAXOrator.h */ = {isa = PBXFileReference; fileEncoding = 4; lastKnownFileType = sourcecode.c.h; path = AXSubsystemAXOrator.h; sourceTree = "<group>"; };
-		EEC28A0E1BF0F87B00B4DC79 /* AXSubsystemAXValidations.h */ = {isa = PBXFileReference; fileEncoding = 4; lastKnownFileType = sourcecode.c.h; path = AXSubsystemAXValidations.h; sourceTree = "<group>"; };
-		EEC28A0F1BF0F87B00B4DC79 /* AXSubsystemBaseHitTest.h */ = {isa = PBXFileReference; fileEncoding = 4; lastKnownFileType = sourcecode.c.h; path = AXSubsystemBaseHitTest.h; sourceTree = "<group>"; };
-		EEC28A101BF0F87B00B4DC79 /* AXSubsystemBBServer.h */ = {isa = PBXFileReference; fileEncoding = 4; lastKnownFileType = sourcecode.c.h; path = AXSubsystemBBServer.h; sourceTree = "<group>"; };
-		EEC28A111BF0F87B00B4DC79 /* AXSubsystemBrailleGestures.h */ = {isa = PBXFileReference; fileEncoding = 4; lastKnownFileType = sourcecode.c.h; path = AXSubsystemBrailleGestures.h; sourceTree = "<group>"; };
-		EEC28A121BF0F87B00B4DC79 /* AXSubsystemElementTraversal.h */ = {isa = PBXFileReference; fileEncoding = 4; lastKnownFileType = sourcecode.c.h; path = AXSubsystemElementTraversal.h; sourceTree = "<group>"; };
-		EEC28A131BF0F87B00B4DC79 /* AXSubsystemEventTap.h */ = {isa = PBXFileReference; fileEncoding = 4; lastKnownFileType = sourcecode.c.h; path = AXSubsystemEventTap.h; sourceTree = "<group>"; };
-		EEC28A141BF0F87B00B4DC79 /* AXSubsystemGAXAppLaunching.h */ = {isa = PBXFileReference; fileEncoding = 4; lastKnownFileType = sourcecode.c.h; path = AXSubsystemGAXAppLaunching.h; sourceTree = "<group>"; };
-		EEC28A151BF0F87B00B4DC79 /* AXSubsystemGAXIntegrity.h */ = {isa = PBXFileReference; fileEncoding = 4; lastKnownFileType = sourcecode.c.h; path = AXSubsystemGAXIntegrity.h; sourceTree = "<group>"; };
-		EEC28A161BF0F87B00B4DC79 /* AXSubsystemGAXTimeRestrictions.h */ = {isa = PBXFileReference; fileEncoding = 4; lastKnownFileType = sourcecode.c.h; path = AXSubsystemGAXTimeRestrictions.h; sourceTree = "<group>"; };
-		EEC28A171BF0F87B00B4DC79 /* AXSubsystemGuidedAccess.h */ = {isa = PBXFileReference; fileEncoding = 4; lastKnownFileType = sourcecode.c.h; path = AXSubsystemGuidedAccess.h; sourceTree = "<group>"; };
-		EEC28A181BF0F87B00B4DC79 /* AXSubsystemIPC.h */ = {isa = PBXFileReference; fileEncoding = 4; lastKnownFileType = sourcecode.c.h; path = AXSubsystemIPC.h; sourceTree = "<group>"; };
-		EEC28A191BF0F87B00B4DC79 /* AXSubsystemOpaqueElements.h */ = {isa = PBXFileReference; fileEncoding = 4; lastKnownFileType = sourcecode.c.h; path = AXSubsystemOpaqueElements.h; sourceTree = "<group>"; };
-		EEC28A1A1BF0F87B00B4DC79 /* AXSubsystemSBServer.h */ = {isa = PBXFileReference; fileEncoding = 4; lastKnownFileType = sourcecode.c.h; path = AXSubsystemSBServer.h; sourceTree = "<group>"; };
-		EEC28A1B1BF0F87B00B4DC79 /* AXSubsystemScrollToVisible.h */ = {isa = PBXFileReference; fileEncoding = 4; lastKnownFileType = sourcecode.c.h; path = AXSubsystemScrollToVisible.h; sourceTree = "<group>"; };
-		EEC28A1C1BF0F87B00B4DC79 /* AXSubsystemSpeechAssetDownloader.h */ = {isa = PBXFileReference; fileEncoding = 4; lastKnownFileType = sourcecode.c.h; path = AXSubsystemSpeechAssetDownloader.h; sourceTree = "<group>"; };
-		EEC28A1D1BF0F87B00B4DC79 /* AXSubsystemUnitTesting.h */ = {isa = PBXFileReference; fileEncoding = 4; lastKnownFileType = sourcecode.c.h; path = AXSubsystemUnitTesting.h; sourceTree = "<group>"; };
-		EEC28A1E1BF0F87B00B4DC79 /* AXSubsystemUserInterfaceService.h */ = {isa = PBXFileReference; fileEncoding = 4; lastKnownFileType = sourcecode.c.h; path = AXSubsystemUserInterfaceService.h; sourceTree = "<group>"; };
-		EEC28A1F1BF0F87B00B4DC79 /* AXSubsystemVisibleFrame.h */ = {isa = PBXFileReference; fileEncoding = 4; lastKnownFileType = sourcecode.c.h; path = AXSubsystemVisibleFrame.h; sourceTree = "<group>"; };
-		EEC28A201BF0F87B00B4DC79 /* AXSubsystemVisualAlerts.h */ = {isa = PBXFileReference; fileEncoding = 4; lastKnownFileType = sourcecode.c.h; path = AXSubsystemVisualAlerts.h; sourceTree = "<group>"; };
-		EEC28A211BF0F87B00B4DC79 /* AXSubsystemVOTAudio.h */ = {isa = PBXFileReference; fileEncoding = 4; lastKnownFileType = sourcecode.c.h; path = AXSubsystemVOTAudio.h; sourceTree = "<group>"; };
-		EEC28A221BF0F87B00B4DC79 /* AXSubsystemVOTHandwriting.h */ = {isa = PBXFileReference; fileEncoding = 4; lastKnownFileType = sourcecode.c.h; path = AXSubsystemVOTHandwriting.h; sourceTree = "<group>"; };
-		EEC28A231BF0F87B00B4DC79 /* AXSubsystemVOTiCloud.h */ = {isa = PBXFileReference; fileEncoding = 4; lastKnownFileType = sourcecode.c.h; path = AXSubsystemVOTiCloud.h; sourceTree = "<group>"; };
-		EEC28A241BF0F87B00B4DC79 /* AXSubsystemVOTSpeech.h */ = {isa = PBXFileReference; fileEncoding = 4; lastKnownFileType = sourcecode.c.h; path = AXSubsystemVOTSpeech.h; sourceTree = "<group>"; };
-		EEC28A251BF0F87B00B4DC79 /* AXSubsystemVOTVFocus.h */ = {isa = PBXFileReference; fileEncoding = 4; lastKnownFileType = sourcecode.c.h; path = AXSubsystemVOTVFocus.h; sourceTree = "<group>"; };
-		EEC28A261BF0F87B00B4DC79 /* AXSubsystemVOTVNotifications.h */ = {isa = PBXFileReference; fileEncoding = 4; lastKnownFileType = sourcecode.c.h; path = AXSubsystemVOTVNotifications.h; sourceTree = "<group>"; };
-		EEC28A271BF0F87B00B4DC79 /* AXSubsystemZoom.h */ = {isa = PBXFileReference; fileEncoding = 4; lastKnownFileType = sourcecode.c.h; path = AXSubsystemZoom.h; sourceTree = "<group>"; };
-		EEC28A281BF0F87B00B4DC79 /* AXSwitch.h */ = {isa = PBXFileReference; fileEncoding = 4; lastKnownFileType = sourcecode.c.h; path = AXSwitch.h; sourceTree = "<group>"; };
-		EEC28A291BF0F87B00B4DC79 /* AXSwitchRecipe.h */ = {isa = PBXFileReference; fileEncoding = 4; lastKnownFileType = sourcecode.c.h; path = AXSwitchRecipe.h; sourceTree = "<group>"; };
-		EEC28A2A1BF0F87B00B4DC79 /* AXSwitchRecipeMapping.h */ = {isa = PBXFileReference; fileEncoding = 4; lastKnownFileType = sourcecode.c.h; path = AXSwitchRecipeMapping.h; sourceTree = "<group>"; };
-		EEC28A2B1BF0F87B00B4DC79 /* AXSystemAppServer.h */ = {isa = PBXFileReference; fileEncoding = 4; lastKnownFileType = sourcecode.c.h; path = AXSystemAppServer.h; sourceTree = "<group>"; };
-		EEC28A2C1BF0F87B00B4DC79 /* AXThreadTimer.h */ = {isa = PBXFileReference; fileEncoding = 4; lastKnownFileType = sourcecode.c.h; path = AXThreadTimer.h; sourceTree = "<group>"; };
-		EEC28A2D1BF0F87B00B4DC79 /* AXThreadTimerTask.h */ = {isa = PBXFileReference; fileEncoding = 4; lastKnownFileType = sourcecode.c.h; path = AXThreadTimerTask.h; sourceTree = "<group>"; };
-		EEC28A2E1BF0F87B00B4DC79 /* AXTrampoline.h */ = {isa = PBXFileReference; fileEncoding = 4; lastKnownFileType = sourcecode.c.h; path = AXTrampoline.h; sourceTree = "<group>"; };
-		EEC28A2F1BF0F87B00B4DC79 /* AXValidationManager.h */ = {isa = PBXFileReference; fileEncoding = 4; lastKnownFileType = sourcecode.c.h; path = AXValidationManager.h; sourceTree = "<group>"; };
-		EEC28A301BF0F87B00B4DC79 /* AXVoiceOverServer.h */ = {isa = PBXFileReference; fileEncoding = 4; lastKnownFileType = sourcecode.c.h; path = AXVoiceOverServer.h; sourceTree = "<group>"; };
-		EEC28A311BF0F87B00B4DC79 /* AXVoiceOverUserSubstitution.h */ = {isa = PBXFileReference; fileEncoding = 4; lastKnownFileType = sourcecode.c.h; path = AXVoiceOverUserSubstitution.h; sourceTree = "<group>"; };
-		EEC28A321BF0F87B00B4DC79 /* AXWordDescriptionManager.h */ = {isa = PBXFileReference; fileEncoding = 4; lastKnownFileType = sourcecode.c.h; path = AXWordDescriptionManager.h; sourceTree = "<group>"; };
-		EEC28A331BF0F87B00B4DC79 /* AXWordDescriptionManager_ja.h */ = {isa = PBXFileReference; fileEncoding = 4; lastKnownFileType = sourcecode.c.h; path = AXWordDescriptionManager_ja.h; sourceTree = "<group>"; };
-		EEC28A341BF0F87B00B4DC79 /* AXWordDescriptionManager_zh.h */ = {isa = PBXFileReference; fileEncoding = 4; lastKnownFileType = sourcecode.c.h; path = AXWordDescriptionManager_zh.h; sourceTree = "<group>"; };
-		EEC28A361BF0F87B00B4DC79 /* AXAttributedString.h */ = {isa = PBXFileReference; fileEncoding = 4; lastKnownFileType = sourcecode.c.h; path = AXAttributedString.h; sourceTree = "<group>"; };
-		EEC28A371BF0F87B00B4DC79 /* AXElement.h */ = {isa = PBXFileReference; fileEncoding = 4; lastKnownFileType = sourcecode.c.h; path = AXElement.h; sourceTree = "<group>"; };
-		EEC28A381BF0F87B00B4DC79 /* AXElementFetcher.h */ = {isa = PBXFileReference; fileEncoding = 4; lastKnownFileType = sourcecode.c.h; path = AXElementFetcher.h; sourceTree = "<group>"; };
-		EEC28A391BF0F87B00B4DC79 /* AXElementGroup.h */ = {isa = PBXFileReference; fileEncoding = 4; lastKnownFileType = sourcecode.c.h; path = AXElementGroup.h; sourceTree = "<group>"; };
-		EEC28A3A1BF0F87B00B4DC79 /* AXElementGrouper.h */ = {isa = PBXFileReference; fileEncoding = 4; lastKnownFileType = sourcecode.c.h; path = AXElementGrouper.h; sourceTree = "<group>"; };
-		EEC28A3B1BF0F87B00B4DC79 /* AXElementGroupPruner.h */ = {isa = PBXFileReference; fileEncoding = 4; lastKnownFileType = sourcecode.c.h; path = AXElementGroupPruner.h; sourceTree = "<group>"; };
-		EEC28A3C1BF0F87B00B4DC79 /* AXObserverElementPair.h */ = {isa = PBXFileReference; fileEncoding = 4; lastKnownFileType = sourcecode.c.h; path = AXObserverElementPair.h; sourceTree = "<group>"; };
-		EEC28A3D1BF0F87B00B4DC79 /* AXRemoteElement.h */ = {isa = PBXFileReference; fileEncoding = 4; lastKnownFileType = sourcecode.c.h; path = AXRemoteElement.h; sourceTree = "<group>"; };
-		EEC28A3E1BF0F87B00B4DC79 /* AXSimpleRuntimeManager.h */ = {isa = PBXFileReference; fileEncoding = 4; lastKnownFileType = sourcecode.c.h; path = AXSimpleRuntimeManager.h; sourceTree = "<group>"; };
-		EEC28A3F1BF0F87B00B4DC79 /* AXUIElement.h */ = {isa = PBXFileReference; fileEncoding = 4; lastKnownFileType = sourcecode.c.h; path = AXUIElement.h; sourceTree = "<group>"; };
-		EEC28A401BF0F87B00B4DC79 /* AXVisualElementGrouper.h */ = {isa = PBXFileReference; fileEncoding = 4; lastKnownFileType = sourcecode.c.h; path = AXVisualElementGrouper.h; sourceTree = "<group>"; };
-=======
-		EEC28A421BF0F87B00B4DC79 /* _XCDarwinNotificationExpectation.h */ = {isa = PBXFileReference; fileEncoding = 4; lastKnownFileType = sourcecode.c.h; path = _XCDarwinNotificationExpectation.h; sourceTree = "<group>"; };
-		EEC28A431BF0F87B00B4DC79 /* _XCInternalTestRun.h */ = {isa = PBXFileReference; fileEncoding = 4; lastKnownFileType = sourcecode.c.h; path = _XCInternalTestRun.h; sourceTree = "<group>"; };
-		EEC28A441BF0F87B00B4DC79 /* _XCKVOExpectation.h */ = {isa = PBXFileReference; fileEncoding = 4; lastKnownFileType = sourcecode.c.h; path = _XCKVOExpectation.h; sourceTree = "<group>"; };
-		EEC28A451BF0F87B00B4DC79 /* _XCNotificationExpectation.h */ = {isa = PBXFileReference; fileEncoding = 4; lastKnownFileType = sourcecode.c.h; path = _XCNotificationExpectation.h; sourceTree = "<group>"; };
-		EEC28A461BF0F87B00B4DC79 /* _XCPredicateExpectation.h */ = {isa = PBXFileReference; fileEncoding = 4; lastKnownFileType = sourcecode.c.h; path = _XCPredicateExpectation.h; sourceTree = "<group>"; };
-		EEC28A471BF0F87B00B4DC79 /* _XCTestCaseImplementation.h */ = {isa = PBXFileReference; fileEncoding = 4; lastKnownFileType = sourcecode.c.h; path = _XCTestCaseImplementation.h; sourceTree = "<group>"; };
-		EEC28A481BF0F87B00B4DC79 /* _XCTestCaseInterruptionException.h */ = {isa = PBXFileReference; fileEncoding = 4; lastKnownFileType = sourcecode.c.h; path = _XCTestCaseInterruptionException.h; sourceTree = "<group>"; };
-		EEC28A491BF0F87B00B4DC79 /* _XCTestDriverTestObserver.h */ = {isa = PBXFileReference; fileEncoding = 4; lastKnownFileType = sourcecode.c.h; path = _XCTestDriverTestObserver.h; sourceTree = "<group>"; };
-		EEC28A4A1BF0F87B00B4DC79 /* _XCTestExpectationImplementation.h */ = {isa = PBXFileReference; fileEncoding = 4; lastKnownFileType = sourcecode.c.h; path = _XCTestExpectationImplementation.h; sourceTree = "<group>"; };
-		EEC28A4B1BF0F87B00B4DC79 /* _XCTestImplementation.h */ = {isa = PBXFileReference; fileEncoding = 4; lastKnownFileType = sourcecode.c.h; path = _XCTestImplementation.h; sourceTree = "<group>"; };
-		EEC28A4C1BF0F87B00B4DC79 /* _XCTestObservationCenterImplementation.h */ = {isa = PBXFileReference; fileEncoding = 4; lastKnownFileType = sourcecode.c.h; path = _XCTestObservationCenterImplementation.h; sourceTree = "<group>"; };
-		EEC28A4D1BF0F87B00B4DC79 /* CDStructures.h */ = {isa = PBXFileReference; fileEncoding = 4; lastKnownFileType = sourcecode.c.h; path = CDStructures.h; sourceTree = "<group>"; };
-		EEC28A4E1BF0F87B00B4DC79 /* NSObject-ClassDescription_Extras.h */ = {isa = PBXFileReference; fileEncoding = 4; lastKnownFileType = sourcecode.c.h; path = "NSObject-ClassDescription_Extras.h"; sourceTree = "<group>"; };
-		EEC28A4F1BF0F87B00B4DC79 /* NSValue-XCTestAdditions.h */ = {isa = PBXFileReference; fileEncoding = 4; lastKnownFileType = sourcecode.c.h; path = "NSValue-XCTestAdditions.h"; sourceTree = "<group>"; };
-		EEC28A501BF0F87B00B4DC79 /* UIGestureRecognizer-RecordingAdditions.h */ = {isa = PBXFileReference; fileEncoding = 4; lastKnownFileType = sourcecode.c.h; path = "UIGestureRecognizer-RecordingAdditions.h"; sourceTree = "<group>"; };
-		EEC28A511BF0F87B00B4DC79 /* UILongPressGestureRecognizer-RecordingAdditions.h */ = {isa = PBXFileReference; fileEncoding = 4; lastKnownFileType = sourcecode.c.h; path = "UILongPressGestureRecognizer-RecordingAdditions.h"; sourceTree = "<group>"; };
-		EEC28A521BF0F87B00B4DC79 /* UIPanGestureRecognizer-RecordingAdditions.h */ = {isa = PBXFileReference; fileEncoding = 4; lastKnownFileType = sourcecode.c.h; path = "UIPanGestureRecognizer-RecordingAdditions.h"; sourceTree = "<group>"; };
-		EEC28A531BF0F87B00B4DC79 /* UIPinchGestureRecognizer-RecordingAdditions.h */ = {isa = PBXFileReference; fileEncoding = 4; lastKnownFileType = sourcecode.c.h; path = "UIPinchGestureRecognizer-RecordingAdditions.h"; sourceTree = "<group>"; };
-		EEC28A541BF0F87B00B4DC79 /* UISwipeGestureRecognizer-RecordingAdditions.h */ = {isa = PBXFileReference; fileEncoding = 4; lastKnownFileType = sourcecode.c.h; path = "UISwipeGestureRecognizer-RecordingAdditions.h"; sourceTree = "<group>"; };
-		EEC28A551BF0F87B00B4DC79 /* UITapGestureRecognizer-RecordingAdditions.h */ = {isa = PBXFileReference; fileEncoding = 4; lastKnownFileType = sourcecode.c.h; path = "UITapGestureRecognizer-RecordingAdditions.h"; sourceTree = "<group>"; };
-		EEC28A561BF0F87B00B4DC79 /* XCAccessibilityElement.h */ = {isa = PBXFileReference; fileEncoding = 4; lastKnownFileType = sourcecode.c.h; path = XCAccessibilityElement.h; sourceTree = "<group>"; };
-		EEC28A571BF0F87B00B4DC79 /* XCActivityRecord.h */ = {isa = PBXFileReference; fileEncoding = 4; lastKnownFileType = sourcecode.c.h; path = XCActivityRecord.h; sourceTree = "<group>"; };
-		EEC28A581BF0F87B00B4DC79 /* XCApplicationMonitor.h */ = {isa = PBXFileReference; fileEncoding = 4; lastKnownFileType = sourcecode.c.h; path = XCApplicationMonitor.h; sourceTree = "<group>"; };
-		EEC28A591BF0F87B00B4DC79 /* XCApplicationMonitor_iOS.h */ = {isa = PBXFileReference; fileEncoding = 4; lastKnownFileType = sourcecode.c.h; path = XCApplicationMonitor_iOS.h; sourceTree = "<group>"; };
-		EEC28A5A1BF0F87B00B4DC79 /* XCApplicationQuery.h */ = {isa = PBXFileReference; fileEncoding = 4; lastKnownFileType = sourcecode.c.h; path = XCApplicationQuery.h; sourceTree = "<group>"; };
-		EEC28A5B1BF0F87B00B4DC79 /* XCAXClient_iOS.h */ = {isa = PBXFileReference; fileEncoding = 4; lastKnownFileType = sourcecode.c.h; path = XCAXClient_iOS.h; sourceTree = "<group>"; };
-		EEC28A5C1BF0F87B00B4DC79 /* XCDeviceEvent.h */ = {isa = PBXFileReference; fileEncoding = 4; lastKnownFileType = sourcecode.c.h; path = XCDeviceEvent.h; sourceTree = "<group>"; };
-		EEC28A5D1BF0F87B00B4DC79 /* XCElementAttributesPrivate.h */ = {isa = PBXFileReference; fileEncoding = 4; lastKnownFileType = sourcecode.c.h; path = XCElementAttributesPrivate.h; sourceTree = "<group>"; };
-		EEC28A5E1BF0F87B00B4DC79 /* XCElementSnapshot-Hitpoint.h */ = {isa = PBXFileReference; fileEncoding = 4; lastKnownFileType = sourcecode.c.h; path = "XCElementSnapshot-Hitpoint.h"; sourceTree = "<group>"; };
-		EEC28A5F1BF0F87B00B4DC79 /* XCElementSnapshot.h */ = {isa = PBXFileReference; fileEncoding = 4; lastKnownFileType = sourcecode.c.h; path = XCElementSnapshot.h; sourceTree = "<group>"; };
-		EEC28A601BF0F87B00B4DC79 /* XCEventGenerator.h */ = {isa = PBXFileReference; fileEncoding = 4; lastKnownFileType = sourcecode.c.h; path = XCEventGenerator.h; sourceTree = "<group>"; };
-		EEC28A611BF0F87B00B4DC79 /* XCKeyboardInputSolver.h */ = {isa = PBXFileReference; fileEncoding = 4; lastKnownFileType = sourcecode.c.h; path = XCKeyboardInputSolver.h; sourceTree = "<group>"; };
-		EEC28A621BF0F87B00B4DC79 /* XCKeyboardKeyMap.h */ = {isa = PBXFileReference; fileEncoding = 4; lastKnownFileType = sourcecode.c.h; path = XCKeyboardKeyMap.h; sourceTree = "<group>"; };
-		EEC28A631BF0F87B00B4DC79 /* XCKeyboardLayout.h */ = {isa = PBXFileReference; fileEncoding = 4; lastKnownFileType = sourcecode.c.h; path = XCKeyboardLayout.h; sourceTree = "<group>"; };
-		EEC28A641BF0F87B00B4DC79 /* XCKeyMappingPath.h */ = {isa = PBXFileReference; fileEncoding = 4; lastKnownFileType = sourcecode.c.h; path = XCKeyMappingPath.h; sourceTree = "<group>"; };
-		EEC28A651BF0F87B00B4DC79 /* XCPointerEvent.h */ = {isa = PBXFileReference; fileEncoding = 4; lastKnownFileType = sourcecode.c.h; path = XCPointerEvent.h; sourceTree = "<group>"; };
-		EEC28A661BF0F87B00B4DC79 /* XCPointerEventPath.h */ = {isa = PBXFileReference; fileEncoding = 4; lastKnownFileType = sourcecode.c.h; path = XCPointerEventPath.h; sourceTree = "<group>"; };
-		EEC28A671BF0F87B00B4DC79 /* XCSourceCodeRecording.h */ = {isa = PBXFileReference; fileEncoding = 4; lastKnownFileType = sourcecode.c.h; path = XCSourceCodeRecording.h; sourceTree = "<group>"; };
-		EEC28A681BF0F87B00B4DC79 /* XCSourceCodeTreeNode.h */ = {isa = PBXFileReference; fileEncoding = 4; lastKnownFileType = sourcecode.c.h; path = XCSourceCodeTreeNode.h; sourceTree = "<group>"; };
-		EEC28A691BF0F87B00B4DC79 /* XCSourceCodeTreeNodeEnumerator.h */ = {isa = PBXFileReference; fileEncoding = 4; lastKnownFileType = sourcecode.c.h; path = XCSourceCodeTreeNodeEnumerator.h; sourceTree = "<group>"; };
-		EEC28A6A1BF0F87B00B4DC79 /* XCSymbolicationRecord.h */ = {isa = PBXFileReference; fileEncoding = 4; lastKnownFileType = sourcecode.c.h; path = XCSymbolicationRecord.h; sourceTree = "<group>"; };
-		EEC28A6B1BF0F87B00B4DC79 /* XCSymbolicatorHolder.h */ = {isa = PBXFileReference; fileEncoding = 4; lastKnownFileType = sourcecode.c.h; path = XCSymbolicatorHolder.h; sourceTree = "<group>"; };
-		EEC28A6C1BF0F87B00B4DC79 /* XCSynthesizedEventRecord.h */ = {isa = PBXFileReference; fileEncoding = 4; lastKnownFileType = sourcecode.c.h; path = XCSynthesizedEventRecord.h; sourceTree = "<group>"; };
-		EEC28A6D1BF0F87B00B4DC79 /* XCTest-ReportingAdditions.h */ = {isa = PBXFileReference; fileEncoding = 4; lastKnownFileType = sourcecode.c.h; path = "XCTest-ReportingAdditions.h"; sourceTree = "<group>"; };
-		EEC28A6E1BF0F87B00B4DC79 /* XCTest-XCTestProbeExtensions.h */ = {isa = PBXFileReference; fileEncoding = 4; lastKnownFileType = sourcecode.c.h; path = "XCTest-XCTestProbeExtensions.h"; sourceTree = "<group>"; };
-		EEC28A6F1BF0F87B00B4DC79 /* XCTest.h */ = {isa = PBXFileReference; fileEncoding = 4; lastKnownFileType = sourcecode.c.h; path = XCTest.h; sourceTree = "<group>"; };
-		EEC28A701BF0F87B00B4DC79 /* XCTestCase-AsynchronousTesting.h */ = {isa = PBXFileReference; fileEncoding = 4; lastKnownFileType = sourcecode.c.h; path = "XCTestCase-AsynchronousTesting.h"; sourceTree = "<group>"; };
-		EEC28A711BF0F87B00B4DC79 /* XCTestCase-AsynchronousTesting_Internal.h */ = {isa = PBXFileReference; fileEncoding = 4; lastKnownFileType = sourcecode.c.h; path = "XCTestCase-AsynchronousTesting_Internal.h"; sourceTree = "<group>"; };
-		EEC28A721BF0F87B00B4DC79 /* XCTestCase-AsynchronousTestingPrivate.h */ = {isa = PBXFileReference; fileEncoding = 4; lastKnownFileType = sourcecode.c.h; path = "XCTestCase-AsynchronousTestingPrivate.h"; sourceTree = "<group>"; };
-		EEC28A731BF0F87B00B4DC79 /* XCTestCase-RuntimeUtilities.h */ = {isa = PBXFileReference; fileEncoding = 4; lastKnownFileType = sourcecode.c.h; path = "XCTestCase-RuntimeUtilities.h"; sourceTree = "<group>"; };
-		EEC28A741BF0F87B00B4DC79 /* XCTestCase-XCTestSuiteExtensions.h */ = {isa = PBXFileReference; fileEncoding = 4; lastKnownFileType = sourcecode.c.h; path = "XCTestCase-XCTestSuiteExtensions.h"; sourceTree = "<group>"; };
-		EEC28A751BF0F87B00B4DC79 /* XCTestCase.h */ = {isa = PBXFileReference; fileEncoding = 4; lastKnownFileType = sourcecode.c.h; path = XCTestCase.h; sourceTree = "<group>"; };
-		EEC28A761BF0F87B00B4DC79 /* XCTestCaseRun.h */ = {isa = PBXFileReference; fileEncoding = 4; lastKnownFileType = sourcecode.c.h; path = XCTestCaseRun.h; sourceTree = "<group>"; };
-		EEC28A771BF0F87B00B4DC79 /* XCTestCaseSuite.h */ = {isa = PBXFileReference; fileEncoding = 4; lastKnownFileType = sourcecode.c.h; path = XCTestCaseSuite.h; sourceTree = "<group>"; };
-		EEC28A781BF0F87B00B4DC79 /* XCTestConfiguration.h */ = {isa = PBXFileReference; fileEncoding = 4; lastKnownFileType = sourcecode.c.h; path = XCTestConfiguration.h; sourceTree = "<group>"; };
-		EEC28A791BF0F87B00B4DC79 /* XCTestContext.h */ = {isa = PBXFileReference; fileEncoding = 4; lastKnownFileType = sourcecode.c.h; path = XCTestContext.h; sourceTree = "<group>"; };
-		EEC28A7A1BF0F87B00B4DC79 /* XCTestContextScope.h */ = {isa = PBXFileReference; fileEncoding = 4; lastKnownFileType = sourcecode.c.h; path = XCTestContextScope.h; sourceTree = "<group>"; };
-		EEC28A7B1BF0F87B00B4DC79 /* XCTestDriver.h */ = {isa = PBXFileReference; fileEncoding = 4; lastKnownFileType = sourcecode.c.h; path = XCTestDriver.h; sourceTree = "<group>"; };
-		EEC28A7C1BF0F87B00B4DC79 /* XCTestDriverInterface.h */ = {isa = PBXFileReference; fileEncoding = 4; lastKnownFileType = sourcecode.c.h; path = XCTestDriverInterface.h; sourceTree = "<group>"; };
-		EEC28A7D1BF0F87B00B4DC79 /* XCTestExpectation.h */ = {isa = PBXFileReference; fileEncoding = 4; lastKnownFileType = sourcecode.c.h; path = XCTestExpectation.h; sourceTree = "<group>"; };
-		EEC28A7E1BF0F87B00B4DC79 /* XCTestLog.h */ = {isa = PBXFileReference; fileEncoding = 4; lastKnownFileType = sourcecode.c.h; path = XCTestLog.h; sourceTree = "<group>"; };
-		EEC28A7F1BF0F87B00B4DC79 /* XCTestManager_IDEInterface.h */ = {isa = PBXFileReference; fileEncoding = 4; lastKnownFileType = sourcecode.c.h; path = XCTestManager_IDEInterface.h; sourceTree = "<group>"; };
-		EEC28A801BF0F87B00B4DC79 /* XCTestManager_ManagerInterface.h */ = {isa = PBXFileReference; fileEncoding = 4; lastKnownFileType = sourcecode.c.h; path = XCTestManager_ManagerInterface.h; sourceTree = "<group>"; };
-		EEC28A811BF0F87B00B4DC79 /* XCTestManager_TestsInterface.h */ = {isa = PBXFileReference; fileEncoding = 4; lastKnownFileType = sourcecode.c.h; path = XCTestManager_TestsInterface.h; sourceTree = "<group>"; };
-		EEC28A821BF0F87B00B4DC79 /* XCTestObservation.h */ = {isa = PBXFileReference; fileEncoding = 4; lastKnownFileType = sourcecode.c.h; path = XCTestObservation.h; sourceTree = "<group>"; };
-		EEC28A831BF0F87B00B4DC79 /* XCTestObservationCenter.h */ = {isa = PBXFileReference; fileEncoding = 4; lastKnownFileType = sourcecode.c.h; path = XCTestObservationCenter.h; sourceTree = "<group>"; };
-		EEC28A841BF0F87B00B4DC79 /* XCTestObserver.h */ = {isa = PBXFileReference; fileEncoding = 4; lastKnownFileType = sourcecode.c.h; path = XCTestObserver.h; sourceTree = "<group>"; };
-		EEC28A851BF0F87B00B4DC79 /* XCTestProbe.h */ = {isa = PBXFileReference; fileEncoding = 4; lastKnownFileType = sourcecode.c.h; path = XCTestProbe.h; sourceTree = "<group>"; };
-		EEC28A861BF0F87B00B4DC79 /* XCTestRun.h */ = {isa = PBXFileReference; fileEncoding = 4; lastKnownFileType = sourcecode.c.h; path = XCTestRun.h; sourceTree = "<group>"; };
-		EEC28A871BF0F87B00B4DC79 /* XCTestSuite-XCTestProbeExtensions.h */ = {isa = PBXFileReference; fileEncoding = 4; lastKnownFileType = sourcecode.c.h; path = "XCTestSuite-XCTestProbeExtensions.h"; sourceTree = "<group>"; };
-		EEC28A881BF0F87B00B4DC79 /* XCTestSuite.h */ = {isa = PBXFileReference; fileEncoding = 4; lastKnownFileType = sourcecode.c.h; path = XCTestSuite.h; sourceTree = "<group>"; };
-		EEC28A891BF0F87B00B4DC79 /* XCTestSuiteRun.h */ = {isa = PBXFileReference; fileEncoding = 4; lastKnownFileType = sourcecode.c.h; path = XCTestSuiteRun.h; sourceTree = "<group>"; };
-		EEC28A8A1BF0F87B00B4DC79 /* XCTouchEvent.h */ = {isa = PBXFileReference; fileEncoding = 4; lastKnownFileType = sourcecode.c.h; path = XCTouchEvent.h; sourceTree = "<group>"; };
-		EEC28A8B1BF0F87B00B4DC79 /* XCTouchGesture.h */ = {isa = PBXFileReference; fileEncoding = 4; lastKnownFileType = sourcecode.c.h; path = XCTouchGesture.h; sourceTree = "<group>"; };
-		EEC28A8C1BF0F87B00B4DC79 /* XCTouchPath.h */ = {isa = PBXFileReference; fileEncoding = 4; lastKnownFileType = sourcecode.c.h; path = XCTouchPath.h; sourceTree = "<group>"; };
-		EEC28A8D1BF0F87B00B4DC79 /* XCUIApplication.h */ = {isa = PBXFileReference; fileEncoding = 4; lastKnownFileType = sourcecode.c.h; path = XCUIApplication.h; sourceTree = "<group>"; };
-		EEC28A8E1BF0F87B00B4DC79 /* XCUICoordinate.h */ = {isa = PBXFileReference; fileEncoding = 4; lastKnownFileType = sourcecode.c.h; path = XCUICoordinate.h; sourceTree = "<group>"; };
-		EEC28A8F1BF0F87B00B4DC79 /* XCUIDevice.h */ = {isa = PBXFileReference; fileEncoding = 4; lastKnownFileType = sourcecode.c.h; path = XCUIDevice.h; sourceTree = "<group>"; };
-		EEC28A901BF0F87B00B4DC79 /* XCUIElement.h */ = {isa = PBXFileReference; fileEncoding = 4; lastKnownFileType = sourcecode.c.h; path = XCUIElement.h; sourceTree = "<group>"; };
-		EEC28A911BF0F87B00B4DC79 /* XCUIElementAsynchronousHandlerWrapper.h */ = {isa = PBXFileReference; fileEncoding = 4; lastKnownFileType = sourcecode.c.h; path = XCUIElementAsynchronousHandlerWrapper.h; sourceTree = "<group>"; };
-		EEC28A921BF0F87B00B4DC79 /* XCUIElementAttributes.h */ = {isa = PBXFileReference; fileEncoding = 4; lastKnownFileType = sourcecode.c.h; path = XCUIElementAttributes.h; sourceTree = "<group>"; };
-		EEC28A931BF0F87B00B4DC79 /* XCUIElementHitPointCoordinate.h */ = {isa = PBXFileReference; fileEncoding = 4; lastKnownFileType = sourcecode.c.h; path = XCUIElementHitPointCoordinate.h; sourceTree = "<group>"; };
-		EEC28A941BF0F87B00B4DC79 /* XCUIElementQuery.h */ = {isa = PBXFileReference; fileEncoding = 4; lastKnownFileType = sourcecode.c.h; path = XCUIElementQuery.h; sourceTree = "<group>"; };
-		EEC28A951BF0F87B00B4DC79 /* XCUIElementTypeQueryProvider.h */ = {isa = PBXFileReference; fileEncoding = 4; lastKnownFileType = sourcecode.c.h; path = XCUIElementTypeQueryProvider.h; sourceTree = "<group>"; };
-		EEC28A961BF0F87B00B4DC79 /* XCUIElementTypes.h */ = {isa = PBXFileReference; fileEncoding = 4; lastKnownFileType = sourcecode.c.h; path = XCUIElementTypes.h; sourceTree = "<group>"; };
-		EEC28A971BF0F87B00B4DC79 /* XCUIRecorderTimingMessage.h */ = {isa = PBXFileReference; fileEncoding = 4; lastKnownFileType = sourcecode.c.h; path = XCUIRecorderTimingMessage.h; sourceTree = "<group>"; };
-		EEC28AF11BF0FAEF00B4DC79 /* XCTestDefines.h */ = {isa = PBXFileReference; fileEncoding = 4; lastKnownFileType = sourcecode.c.h; path = XCTestDefines.h; sourceTree = "<group>"; };
->>>>>>> 73141c94
 		EEC28AF61BF2124700B4DC79 /* XCUIElement+FBIsVisible.h */ = {isa = PBXFileReference; fileEncoding = 4; lastKnownFileType = sourcecode.c.h; path = "XCUIElement+FBIsVisible.h"; sourceTree = "<group>"; };
 		EEC28AF71BF2124700B4DC79 /* XCUIElement+FBIsVisible.m */ = {isa = PBXFileReference; fileEncoding = 4; lastKnownFileType = sourcecode.c.objc; path = "XCUIElement+FBIsVisible.m"; sourceTree = "<group>"; };
 		EEC28AF81BF2124700B4DC79 /* XCUIElement+FBScrolling.h */ = {isa = PBXFileReference; fileEncoding = 4; lastKnownFileType = sourcecode.c.h; path = "XCUIElement+FBScrolling.h"; sourceTree = "<group>"; };
@@ -948,12 +751,6 @@
 		91F9DB731B99DDD8001349B2 /* PrivateHeaders */ = {
 			isa = PBXGroup;
 			children = (
-<<<<<<< HEAD
-				EEC289D41BF0F87B00B4DC79 /* AccessibilityUtilities */,
-				EEC28A351BF0F87B00B4DC79 /* AXRuntime */,
-=======
-				EEC28A411BF0F87B00B4DC79 /* XCTest */,
->>>>>>> 73141c94
 				91F9DB741B99DDE3001349B2 /* UIAutomation */,
 				EED030DB1BFA3461007EDC1D /* XCTest */,
 			);
@@ -1195,222 +992,6 @@
 				EEC288FD1BF0ED2500B4DC79 /* FBSessionCommands.m */,
 			);
 			path = Commands;
-			sourceTree = "<group>";
-		};
-<<<<<<< HEAD
-		EEC289D41BF0F87B00B4DC79 /* AccessibilityUtilities */ = {
-			isa = PBXGroup;
-			children = (
-				EEC289D51BF0F87B00B4DC79 /* __UIAccessibilityValidateBlockSignatureSentinel.h */,
-				EEC289D61BF0F87B00B4DC79 /* _AXAssertionServer.h */,
-				EEC289D71BF0F87B00B4DC79 /* _AXReplayInstance.h */,
-				EEC289D81BF0F87B00B4DC79 /* AVAlexSpeechSynthesisVoice.h */,
-				EEC289D91BF0F87B00B4DC79 /* AVSiriFemaleSpeechSynthesisVoice.h */,
-				EEC289DA1BF0F87B00B4DC79 /* AVSiriMaleSpeechSynthesisVoice.h */,
-				EEC289DB1BF0F87B00B4DC79 /* AXAccessQueue.h */,
-				EEC289DC1BF0F87B00B4DC79 /* AXAccessQueueTimer.h */,
-				EEC289DD1BF0F87B00B4DC79 /* AXAlternativeVoices.h */,
-				EEC289DE1BF0F87B00B4DC79 /* AXAppRepresentation.h */,
-				EEC289DF1BF0F87B00B4DC79 /* AXAssertion.h */,
-				EEC289E01BF0F87B00B4DC79 /* AXAssertionWorkItem.h */,
-				EEC289E11BF0F87B00B4DC79 /* AXBackBoardServer.h */,
-				EEC289E21BF0F87B00B4DC79 /* AXBinaryMonitor.h */,
-				EEC289E31BF0F87B00B4DC79 /* AXCenterTapReplayableGesture.h */,
-				EEC289E41BF0F87B00B4DC79 /* AXDialectMap.h */,
-				EEC289E51BF0F87B00B4DC79 /* AXDispatchTimer.h */,
-				EEC289E61BF0F87B00B4DC79 /* AXDisplayLinkManager.h */,
-				EEC289E71BF0F87B00B4DC79 /* AXDisplayLinkManagerTargetAction.h */,
-				EEC289E81BF0F87B00B4DC79 /* AXEventAccelerometerInfoRepresentation.h */,
-				EEC289E91BF0F87B00B4DC79 /* AXEventGameControllerInfoRepresentation.h */,
-				EEC289EA1BF0F87B00B4DC79 /* AXEventHandInfoRepresentation.h */,
-				EEC289EB1BF0F87B00B4DC79 /* AXEventKeyInfoRepresentation.h */,
-				EEC289EC1BF0F87B00B4DC79 /* AXEventListenerContainer.h */,
-				EEC289ED1BF0F87B00B4DC79 /* AXEventPathInfoRepresentation.h */,
-				EEC289EE1BF0F87B00B4DC79 /* AXEventProcessor.h */,
-				EEC289EF1BF0F87B00B4DC79 /* AXEventRepresentation.h */,
-				EEC289F01BF0F87B00B4DC79 /* AXEventTapManager.h */,
-				EEC289F11BF0F87B00B4DC79 /* AXEventTapPair.h */,
-				EEC289F21BF0F87B00B4DC79 /* AXFileLogger.h */,
-				EEC289F31BF0F87B00B4DC79 /* AXIPCClient.h */,
-				EEC289F41BF0F87B00B4DC79 /* AXIPCMessage.h */,
-				EEC289F51BF0F87B00B4DC79 /* AXIPCOutstandingAsyncRequest.h */,
-				EEC289F61BF0F87B00B4DC79 /* AXIPCServer.h */,
-				EEC289F71BF0F87B00B4DC79 /* AXIPCServerClientRegistration.h */,
-				EEC289F81BF0F87B00B4DC79 /* AXIPCServerMessageHandlerContext.h */,
-				EEC289F91BF0F87B00B4DC79 /* AXLangMap.h */,
-				EEC289FA1BF0F87B00B4DC79 /* AXLanguageManager.h */,
-				EEC289FB1BF0F87B00B4DC79 /* AXLanguageTag.h */,
-				EEC289FC1BF0F87B00B4DC79 /* AXLanguageTaggedContent.h */,
-				EEC289FD1BF0F87B00B4DC79 /* AXLogColorizer.h */,
-				EEC289FE1BF0F87B00B4DC79 /* AXLoggingSubsystem.h */,
-				EEC289FF1BF0F87B00B4DC79 /* AXMutableReplayableGesture.h */,
-				EEC28A001BF0F87B00B4DC79 /* AXOrator.h */,
-				EEC28A011BF0F87B00B4DC79 /* AXPageTurningReplayableGesture.h */,
-				EEC28A021BF0F87B00B4DC79 /* AXPathWrapper.h */,
-				EEC28A031BF0F87B00B4DC79 /* AXPostConnectionTask.h */,
-				EEC28A041BF0F87B00B4DC79 /* AXReplayableGesture.h */,
-				EEC28A051BF0F87B00B4DC79 /* AXReplayer.h */,
-				EEC28A061BF0F87B00B4DC79 /* AXResourceLoader.h */,
-				EEC28A071BF0F87B00B4DC79 /* AXServer.h */,
-				EEC28A081BF0F87B00B4DC79 /* AXSettings.h */,
-				EEC28A091BF0F87B00B4DC79 /* AXSettingsObjectDestructionHelper.h */,
-				EEC28A0A1BF0F87B00B4DC79 /* AXSpringBoardActionHandlerHolder.h */,
-				EEC28A0B1BF0F87B00B4DC79 /* AXSpringBoardServer.h */,
-				EEC28A0C1BF0F87B00B4DC79 /* AXSubsystemAppCompareGeometry.h */,
-				EEC28A0D1BF0F87B00B4DC79 /* AXSubsystemAXOrator.h */,
-				EEC28A0E1BF0F87B00B4DC79 /* AXSubsystemAXValidations.h */,
-				EEC28A0F1BF0F87B00B4DC79 /* AXSubsystemBaseHitTest.h */,
-				EEC28A101BF0F87B00B4DC79 /* AXSubsystemBBServer.h */,
-				EEC28A111BF0F87B00B4DC79 /* AXSubsystemBrailleGestures.h */,
-				EEC28A121BF0F87B00B4DC79 /* AXSubsystemElementTraversal.h */,
-				EEC28A131BF0F87B00B4DC79 /* AXSubsystemEventTap.h */,
-				EEC28A141BF0F87B00B4DC79 /* AXSubsystemGAXAppLaunching.h */,
-				EEC28A151BF0F87B00B4DC79 /* AXSubsystemGAXIntegrity.h */,
-				EEC28A161BF0F87B00B4DC79 /* AXSubsystemGAXTimeRestrictions.h */,
-				EEC28A171BF0F87B00B4DC79 /* AXSubsystemGuidedAccess.h */,
-				EEC28A181BF0F87B00B4DC79 /* AXSubsystemIPC.h */,
-				EEC28A191BF0F87B00B4DC79 /* AXSubsystemOpaqueElements.h */,
-				EEC28A1A1BF0F87B00B4DC79 /* AXSubsystemSBServer.h */,
-				EEC28A1B1BF0F87B00B4DC79 /* AXSubsystemScrollToVisible.h */,
-				EEC28A1C1BF0F87B00B4DC79 /* AXSubsystemSpeechAssetDownloader.h */,
-				EEC28A1D1BF0F87B00B4DC79 /* AXSubsystemUnitTesting.h */,
-				EEC28A1E1BF0F87B00B4DC79 /* AXSubsystemUserInterfaceService.h */,
-				EEC28A1F1BF0F87B00B4DC79 /* AXSubsystemVisibleFrame.h */,
-				EEC28A201BF0F87B00B4DC79 /* AXSubsystemVisualAlerts.h */,
-				EEC28A211BF0F87B00B4DC79 /* AXSubsystemVOTAudio.h */,
-				EEC28A221BF0F87B00B4DC79 /* AXSubsystemVOTHandwriting.h */,
-				EEC28A231BF0F87B00B4DC79 /* AXSubsystemVOTiCloud.h */,
-				EEC28A241BF0F87B00B4DC79 /* AXSubsystemVOTSpeech.h */,
-				EEC28A251BF0F87B00B4DC79 /* AXSubsystemVOTVFocus.h */,
-				EEC28A261BF0F87B00B4DC79 /* AXSubsystemVOTVNotifications.h */,
-				EEC28A271BF0F87B00B4DC79 /* AXSubsystemZoom.h */,
-				EEC28A281BF0F87B00B4DC79 /* AXSwitch.h */,
-				EEC28A291BF0F87B00B4DC79 /* AXSwitchRecipe.h */,
-				EEC28A2A1BF0F87B00B4DC79 /* AXSwitchRecipeMapping.h */,
-				EEC28A2B1BF0F87B00B4DC79 /* AXSystemAppServer.h */,
-				EEC28A2C1BF0F87B00B4DC79 /* AXThreadTimer.h */,
-				EEC28A2D1BF0F87B00B4DC79 /* AXThreadTimerTask.h */,
-				EEC28A2E1BF0F87B00B4DC79 /* AXTrampoline.h */,
-				EEC28A2F1BF0F87B00B4DC79 /* AXValidationManager.h */,
-				EEC28A301BF0F87B00B4DC79 /* AXVoiceOverServer.h */,
-				EEC28A311BF0F87B00B4DC79 /* AXVoiceOverUserSubstitution.h */,
-				EEC28A321BF0F87B00B4DC79 /* AXWordDescriptionManager.h */,
-				EEC28A331BF0F87B00B4DC79 /* AXWordDescriptionManager_ja.h */,
-				EEC28A341BF0F87B00B4DC79 /* AXWordDescriptionManager_zh.h */,
-			);
-			path = AccessibilityUtilities;
-			sourceTree = "<group>";
-		};
-		EEC28A351BF0F87B00B4DC79 /* AXRuntime */ = {
-			isa = PBXGroup;
-			children = (
-				EEC28A361BF0F87B00B4DC79 /* AXAttributedString.h */,
-				EEC28A371BF0F87B00B4DC79 /* AXElement.h */,
-				EEC28A381BF0F87B00B4DC79 /* AXElementFetcher.h */,
-				EEC28A391BF0F87B00B4DC79 /* AXElementGroup.h */,
-				EEC28A3A1BF0F87B00B4DC79 /* AXElementGrouper.h */,
-				EEC28A3B1BF0F87B00B4DC79 /* AXElementGroupPruner.h */,
-				EEC28A3C1BF0F87B00B4DC79 /* AXObserverElementPair.h */,
-				EEC28A3D1BF0F87B00B4DC79 /* AXRemoteElement.h */,
-				EEC28A3E1BF0F87B00B4DC79 /* AXSimpleRuntimeManager.h */,
-				EEC28A3F1BF0F87B00B4DC79 /* AXUIElement.h */,
-				EEC28A401BF0F87B00B4DC79 /* AXVisualElementGrouper.h */,
-			);
-			path = AXRuntime;
-=======
-		EEC28A411BF0F87B00B4DC79 /* XCTest */ = {
-			isa = PBXGroup;
-			children = (
-				EEC28A421BF0F87B00B4DC79 /* _XCDarwinNotificationExpectation.h */,
-				EEC28A431BF0F87B00B4DC79 /* _XCInternalTestRun.h */,
-				EEC28A441BF0F87B00B4DC79 /* _XCKVOExpectation.h */,
-				EEC28A451BF0F87B00B4DC79 /* _XCNotificationExpectation.h */,
-				EEC28A461BF0F87B00B4DC79 /* _XCPredicateExpectation.h */,
-				EEC28A471BF0F87B00B4DC79 /* _XCTestCaseImplementation.h */,
-				EEC28A481BF0F87B00B4DC79 /* _XCTestCaseInterruptionException.h */,
-				EEC28A491BF0F87B00B4DC79 /* _XCTestDriverTestObserver.h */,
-				EEC28A4A1BF0F87B00B4DC79 /* _XCTestExpectationImplementation.h */,
-				EEC28A4B1BF0F87B00B4DC79 /* _XCTestImplementation.h */,
-				EEC28A4C1BF0F87B00B4DC79 /* _XCTestObservationCenterImplementation.h */,
-				EEC28A4D1BF0F87B00B4DC79 /* CDStructures.h */,
-				EEC28A4E1BF0F87B00B4DC79 /* NSObject-ClassDescription_Extras.h */,
-				EEC28A4F1BF0F87B00B4DC79 /* NSValue-XCTestAdditions.h */,
-				EEC28A501BF0F87B00B4DC79 /* UIGestureRecognizer-RecordingAdditions.h */,
-				EEC28A511BF0F87B00B4DC79 /* UILongPressGestureRecognizer-RecordingAdditions.h */,
-				EEC28A521BF0F87B00B4DC79 /* UIPanGestureRecognizer-RecordingAdditions.h */,
-				EEC28A531BF0F87B00B4DC79 /* UIPinchGestureRecognizer-RecordingAdditions.h */,
-				EEC28A541BF0F87B00B4DC79 /* UISwipeGestureRecognizer-RecordingAdditions.h */,
-				EEC28A551BF0F87B00B4DC79 /* UITapGestureRecognizer-RecordingAdditions.h */,
-				EEC28A561BF0F87B00B4DC79 /* XCAccessibilityElement.h */,
-				EEC28A571BF0F87B00B4DC79 /* XCActivityRecord.h */,
-				EEC28A591BF0F87B00B4DC79 /* XCApplicationMonitor_iOS.h */,
-				EEC28A581BF0F87B00B4DC79 /* XCApplicationMonitor.h */,
-				EEC28A5A1BF0F87B00B4DC79 /* XCApplicationQuery.h */,
-				EEC28A5B1BF0F87B00B4DC79 /* XCAXClient_iOS.h */,
-				EEC28A5C1BF0F87B00B4DC79 /* XCDeviceEvent.h */,
-				EEC28A5D1BF0F87B00B4DC79 /* XCElementAttributesPrivate.h */,
-				EEC28A5E1BF0F87B00B4DC79 /* XCElementSnapshot-Hitpoint.h */,
-				EEC28A5F1BF0F87B00B4DC79 /* XCElementSnapshot.h */,
-				EEC28A601BF0F87B00B4DC79 /* XCEventGenerator.h */,
-				EEC28A611BF0F87B00B4DC79 /* XCKeyboardInputSolver.h */,
-				EEC28A621BF0F87B00B4DC79 /* XCKeyboardKeyMap.h */,
-				EEC28A631BF0F87B00B4DC79 /* XCKeyboardLayout.h */,
-				EEC28A641BF0F87B00B4DC79 /* XCKeyMappingPath.h */,
-				EEC28A651BF0F87B00B4DC79 /* XCPointerEvent.h */,
-				EEC28A661BF0F87B00B4DC79 /* XCPointerEventPath.h */,
-				EEC28A671BF0F87B00B4DC79 /* XCSourceCodeRecording.h */,
-				EEC28A681BF0F87B00B4DC79 /* XCSourceCodeTreeNode.h */,
-				EEC28A691BF0F87B00B4DC79 /* XCSourceCodeTreeNodeEnumerator.h */,
-				EEC28A6A1BF0F87B00B4DC79 /* XCSymbolicationRecord.h */,
-				EEC28A6B1BF0F87B00B4DC79 /* XCSymbolicatorHolder.h */,
-				EEC28A6C1BF0F87B00B4DC79 /* XCSynthesizedEventRecord.h */,
-				EEC28A6D1BF0F87B00B4DC79 /* XCTest-ReportingAdditions.h */,
-				EEC28A6E1BF0F87B00B4DC79 /* XCTest-XCTestProbeExtensions.h */,
-				EEC28A6F1BF0F87B00B4DC79 /* XCTest.h */,
-				EEC28A711BF0F87B00B4DC79 /* XCTestCase-AsynchronousTesting_Internal.h */,
-				EEC28A701BF0F87B00B4DC79 /* XCTestCase-AsynchronousTesting.h */,
-				EEC28A721BF0F87B00B4DC79 /* XCTestCase-AsynchronousTestingPrivate.h */,
-				EEC28A731BF0F87B00B4DC79 /* XCTestCase-RuntimeUtilities.h */,
-				EEC28A741BF0F87B00B4DC79 /* XCTestCase-XCTestSuiteExtensions.h */,
-				EEC28A751BF0F87B00B4DC79 /* XCTestCase.h */,
-				EEC28A761BF0F87B00B4DC79 /* XCTestCaseRun.h */,
-				EEC28A771BF0F87B00B4DC79 /* XCTestCaseSuite.h */,
-				EEC28A781BF0F87B00B4DC79 /* XCTestConfiguration.h */,
-				EEC28A791BF0F87B00B4DC79 /* XCTestContext.h */,
-				EEC28A7A1BF0F87B00B4DC79 /* XCTestContextScope.h */,
-				EEC28AF11BF0FAEF00B4DC79 /* XCTestDefines.h */,
-				EEC28A7B1BF0F87B00B4DC79 /* XCTestDriver.h */,
-				EEC28A7C1BF0F87B00B4DC79 /* XCTestDriverInterface.h */,
-				EEC28A7D1BF0F87B00B4DC79 /* XCTestExpectation.h */,
-				EEC28A7E1BF0F87B00B4DC79 /* XCTestLog.h */,
-				EEC28A7F1BF0F87B00B4DC79 /* XCTestManager_IDEInterface.h */,
-				EEC28A801BF0F87B00B4DC79 /* XCTestManager_ManagerInterface.h */,
-				EEC28A811BF0F87B00B4DC79 /* XCTestManager_TestsInterface.h */,
-				EEC28A821BF0F87B00B4DC79 /* XCTestObservation.h */,
-				EEC28A831BF0F87B00B4DC79 /* XCTestObservationCenter.h */,
-				EEC28A841BF0F87B00B4DC79 /* XCTestObserver.h */,
-				EEC28A851BF0F87B00B4DC79 /* XCTestProbe.h */,
-				EEC28A861BF0F87B00B4DC79 /* XCTestRun.h */,
-				EEC28A871BF0F87B00B4DC79 /* XCTestSuite-XCTestProbeExtensions.h */,
-				EEC28A881BF0F87B00B4DC79 /* XCTestSuite.h */,
-				EEC28A891BF0F87B00B4DC79 /* XCTestSuiteRun.h */,
-				EEC28A8A1BF0F87B00B4DC79 /* XCTouchEvent.h */,
-				EEC28A8B1BF0F87B00B4DC79 /* XCTouchGesture.h */,
-				EEC28A8C1BF0F87B00B4DC79 /* XCTouchPath.h */,
-				EEC28A8D1BF0F87B00B4DC79 /* XCUIApplication.h */,
-				EEC28A8E1BF0F87B00B4DC79 /* XCUICoordinate.h */,
-				EEC28A8F1BF0F87B00B4DC79 /* XCUIDevice.h */,
-				EEC28A901BF0F87B00B4DC79 /* XCUIElement.h */,
-				EEC28A911BF0F87B00B4DC79 /* XCUIElementAsynchronousHandlerWrapper.h */,
-				EEC28A921BF0F87B00B4DC79 /* XCUIElementAttributes.h */,
-				EEC28A931BF0F87B00B4DC79 /* XCUIElementHitPointCoordinate.h */,
-				EEC28A941BF0F87B00B4DC79 /* XCUIElementQuery.h */,
-				EEC28A951BF0F87B00B4DC79 /* XCUIElementTypeQueryProvider.h */,
-				EEC28A961BF0F87B00B4DC79 /* XCUIElementTypes.h */,
-				EEC28A971BF0F87B00B4DC79 /* XCUIRecorderTimingMessage.h */,
-			);
-			path = XCTest;
->>>>>>> 73141c94
 			sourceTree = "<group>";
 		};
 		EEC28AF51BF2124700B4DC79 /* Categories */ = {
