--- conflicted
+++ resolved
@@ -11,9 +11,5 @@
 
 @interface FBApplicationDouble : NSObject
 @property (nonatomic, assign, readonly) BOOL didTerminate;
-<<<<<<< HEAD
-@property (nonatomic) NSString* bundleID;
-=======
 @property (nonatomic, strong) NSString* bundleID;
->>>>>>> ceb0744f
 @end