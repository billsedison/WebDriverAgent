--- conflicted
+++ resolved
@@ -37,16 +37,6 @@
   if ([FBConfiguration shouldUseTestManagerForVisibilityDetection]) {
     return [(NSNumber *)[self fb_attributeValue:FB_XCAXAIsVisibleAttribute] boolValue];
   }
-<<<<<<< HEAD
-
-  CGRect appFrame = [self fb_rootElement].frame;
-  CGSize screenSize = FBAdjustDimensionsForApplication(appFrame.size, (UIInterfaceOrientation)[XCUIDevice sharedDevice].orientation);
-  CGRect screenFrame = CGRectMake(0, 0, screenSize.width, screenSize.height);
-  if (!CGRectIntersectsRect(frame, screenFrame)) {
-    return NO;
-  }
-
-=======
   XCElementSnapshot *parentWindow = [self fb_parentMatchingType:XCUIElementTypeWindow];
   // appFrame is always returned like the app is in portrait mode
   // and all the further tests internally assume the app is in portrait mode even
@@ -61,7 +51,6 @@
     return YES;
   }
   CGRect appFrame = [self fb_rootElement].frame;
->>>>>>> 803b1181
   if (CGRectContainsPoint(appFrame, self.fb_hitPoint)) {
     return YES;
   }
