/**
 * Copyright (c) 2015-present, Facebook, Inc.
 * All rights reserved.
 *
 * This source code is licensed under the BSD-style license found in the
 * LICENSE file in the root directory of this source tree. An additional grant
 * of patent rights can be found in the PATENTS file in the same directory.
 */

#import "XCUIDevice+FBHelpers.h"

#import <arpa/inet.h>
#import <ifaddrs.h>
#include <notify.h>

#import "FBSpringboardApplication.h"
#import "FBErrorBuilder.h"
#import "FBMathUtils.h"
#import "FBXCodeCompatibility.h"

#import "FBMacros.h"
#import "XCAXClient_iOS.h"
#import "XCUIScreen.h"

static const NSTimeInterval FBHomeButtonCoolOffTime = 1.;

@implementation XCUIDevice (FBHelpers)

- (BOOL)fb_goToHomescreenWithError:(NSError **)error
{
  [self pressButton:XCUIDeviceButtonHome];
  // This is terrible workaround to the fact that pressButton:XCUIDeviceButtonHome is not a synchronous action.
  // On 9.2 some first queries  will trigger additional "go to home" event
  // So if we don't wait here it will be interpreted as double home button gesture and go to application switcher instead.
  // On 9.3 pressButton:XCUIDeviceButtonHome can be slightly delayed.
  // Causing waitUntilApplicationBoardIsVisible not to work properly in some edge cases e.g. like starting session right after this call, while being on home screen
  [[NSRunLoop currentRunLoop] runUntilDate:[NSDate dateWithTimeIntervalSinceNow:FBHomeButtonCoolOffTime]];
  if (![[FBSpringboardApplication fb_springboard] fb_waitUntilApplicationBoardIsVisible:error]) {
    return NO;
  }
  return YES;
}

- (NSData *)fb_screenshotWithError:(NSError*__autoreleasing*)error
{
  Class xcScreenClass = NSClassFromString(@"XCUIScreen");
  if (nil == xcScreenClass) {
    NSData *result = [[XCAXClient_iOS sharedClient] screenshotData];
    if (nil == result) {
      if (error) {
        *error = [[FBErrorBuilder.builder withDescription:@"Cannot take a screenshot of the current screen state"] build];
      }
      return nil;
    }
    return result;
  }
  
<<<<<<< HEAD
  id mainScreen = [xcScreen valueForKey:@"mainScreen"];
  XCUIApplication *app = FBApplication.fb_activeApplication;
  CGSize screenSize = FBAdjustDimensionsForApplication(app.frame.size, app.interfaceOrientation);
  SEL mSelector = NSSelectorFromString(@"screenshotDataForQuality:rect:error:");
  NSMethodSignature *mSignature = [mainScreen methodSignatureForSelector:mSelector];
  NSInvocation *invocation = [NSInvocation invocationWithMethodSignature:mSignature];
  [invocation setTarget:mainScreen];
  [invocation setSelector:mSelector];
  // https://developer.apple.com/documentation/xctest/xctimagequality?language=objc
  // Select lower quality, since XCTest crashes randomly if the maximum quality (zero value) is selected
  // and the resulting screenshot does not fit the memory buffer preallocated for it by the operating system
  NSUInteger quality = 1;
  [invocation setArgument:&quality atIndex:2];
=======
  // https://developer.apple.com/documentation/xctest/xctimagequality?language=objc
  // Select lower quality, since XCTest crashes randomly if the maximum quality (zero value) is selected
  // and the resulting screenshot does not fit the memory buffer preallocated for it by the operating system
  CGSize screenSize = FBAdjustDimensionsForApplication(FBApplication.fb_activeApplication.frame.size, (UIInterfaceOrientation)[self.class sharedDevice].orientation);
  NSUInteger quality = 1;
>>>>>>> 12dbe7c4
  CGRect screenRect = CGRectMake(0, 0, screenSize.width, screenSize.height);

  XCUIScreen *mainScreen = (XCUIScreen *)[xcScreenClass mainScreen];
  NSData *result = [mainScreen screenshotDataForQuality:quality rect:screenRect error:error];
  if (nil == result) {
    return nil;
  }
<<<<<<< HEAD
=======

>>>>>>> 12dbe7c4
  // The resulting data is a JPEG image, so we need to convert it to PNG representation
  UIImage *image = [UIImage imageWithData:result];
  return (NSData *)UIImagePNGRepresentation(image);
}

- (BOOL)fb_fingerTouchShouldMatch:(BOOL)shouldMatch
{
  const char *name;
  if (shouldMatch) {
    name = "com.apple.BiometricKit_Sim.fingerTouch.match";
  } else {
    name = "com.apple.BiometricKit_Sim.fingerTouch.nomatch";
  }
  return notify_post(name) == NOTIFY_STATUS_OK;
}

- (NSString *)fb_wifiIPAddress
{
  struct ifaddrs *interfaces = NULL;
  struct ifaddrs *temp_addr = NULL;
  int success = getifaddrs(&interfaces);
  if (success != 0) {
    freeifaddrs(interfaces);
    return nil;
  }

  NSString *address = nil;
  temp_addr = interfaces;
  while(temp_addr != NULL) {
    if(temp_addr->ifa_addr->sa_family != AF_INET) {
      temp_addr = temp_addr->ifa_next;
      continue;
    }
    NSString *interfaceName = [NSString stringWithUTF8String:temp_addr->ifa_name];
    if(![interfaceName containsString:@"en"]) {
      temp_addr = temp_addr->ifa_next;
      continue;
    }
    address = [NSString stringWithUTF8String:inet_ntoa(((struct sockaddr_in *)temp_addr->ifa_addr)->sin_addr)];
    break;
  }
  freeifaddrs(interfaces);
  return address;
}

@end<|MERGE_RESOLUTION|>--- conflicted
+++ resolved
@@ -54,28 +54,12 @@
     }
     return result;
   }
-  
-<<<<<<< HEAD
-  id mainScreen = [xcScreen valueForKey:@"mainScreen"];
-  XCUIApplication *app = FBApplication.fb_activeApplication;
-  CGSize screenSize = FBAdjustDimensionsForApplication(app.frame.size, app.interfaceOrientation);
-  SEL mSelector = NSSelectorFromString(@"screenshotDataForQuality:rect:error:");
-  NSMethodSignature *mSignature = [mainScreen methodSignatureForSelector:mSelector];
-  NSInvocation *invocation = [NSInvocation invocationWithMethodSignature:mSignature];
-  [invocation setTarget:mainScreen];
-  [invocation setSelector:mSelector];
-  // https://developer.apple.com/documentation/xctest/xctimagequality?language=objc
-  // Select lower quality, since XCTest crashes randomly if the maximum quality (zero value) is selected
-  // and the resulting screenshot does not fit the memory buffer preallocated for it by the operating system
-  NSUInteger quality = 1;
-  [invocation setArgument:&quality atIndex:2];
-=======
+
   // https://developer.apple.com/documentation/xctest/xctimagequality?language=objc
   // Select lower quality, since XCTest crashes randomly if the maximum quality (zero value) is selected
   // and the resulting screenshot does not fit the memory buffer preallocated for it by the operating system
   CGSize screenSize = FBAdjustDimensionsForApplication(FBApplication.fb_activeApplication.frame.size, (UIInterfaceOrientation)[self.class sharedDevice].orientation);
   NSUInteger quality = 1;
->>>>>>> 12dbe7c4
   CGRect screenRect = CGRectMake(0, 0, screenSize.width, screenSize.height);
 
   XCUIScreen *mainScreen = (XCUIScreen *)[xcScreenClass mainScreen];
@@ -83,10 +67,7 @@
   if (nil == result) {
     return nil;
   }
-<<<<<<< HEAD
-=======
 
->>>>>>> 12dbe7c4
   // The resulting data is a JPEG image, so we need to convert it to PNG representation
   UIImage *image = [UIImage imageWithData:result];
   return (NSData *)UIImagePNGRepresentation(image);
