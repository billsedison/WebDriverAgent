--- conflicted
+++ resolved
@@ -43,13 +43,8 @@
 
 - (NSData *)fb_screenshotWithError:(NSError*__autoreleasing*)error
 {
-<<<<<<< HEAD
   id xcScreen = NSClassFromString(@"XCUIScreen");
   if (nil == xcScreen) {
-=======
-  Class xcScreenClass = objc_lookUpClass("XCUIScreen");
-  if (nil == xcScreenClass) {
->>>>>>> 6a9b4978
     NSData *result = [[XCAXClient_iOS sharedClient] screenshotData];
     if (nil == result) {
       if (error) {
@@ -60,7 +55,6 @@
     return result;
   }
 
-<<<<<<< HEAD
   id mainScreen = [xcScreen valueForKey:@"mainScreen"];
   CGSize screenSize = FBAdjustDimensionsForApplication(FBApplication.fb_activeApplication.frame.size, (UIInterfaceOrientation)[self.class sharedDevice].orientation);
   SEL mSelector = NSSelectorFromString(@"screenshotDataForQuality:rect:error:");
@@ -68,10 +62,6 @@
   NSInvocation *invocation = [NSInvocation invocationWithMethodSignature:mSignature];
   [invocation setTarget:mainScreen];
   [invocation setSelector:mSelector];
-=======
-  XCUIApplication *app = FBApplication.fb_activeApplication;
-  CGSize screenSize = FBAdjustDimensionsForApplication(app.frame.size, app.interfaceOrientation);
->>>>>>> 6a9b4978
   // https://developer.apple.com/documentation/xctest/xctimagequality?language=objc
   // Select lower quality, since XCTest crashes randomly if the maximum quality (zero value) is selected
   // and the resulting screenshot does not fit the memory buffer preallocated for it by the operating system
