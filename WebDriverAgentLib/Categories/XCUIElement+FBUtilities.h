--- conflicted
+++ resolved
@@ -34,16 +34,16 @@
 - (BOOL)fb_obstructsElement:(XCUIElement *)element;
 
 /**
- Gets the most recent snapshot of the current element. The element will be 
+ Gets the most recent snapshot of the current element. The element will be
  automatically resolved if the snapshot is not available yet
- 
+
  @return The recent snapshot of the element
  */
 - (XCElementSnapshot *)fb_lastSnapshot;
 
 /**
  Filters elements by matching them to snapshots from the corresponding array
- 
+
  @param snapshots Array of snapshots to be matched with
 
  @return Array of filtered elements, which have matches in snapshots array
@@ -64,11 +64,7 @@
  @param error If there is an error, upon return contains an NSError object that describes the problem.
  @return Element screenshot as PNG-encoded data or nil in case of failure
  */
-<<<<<<< HEAD
 - (nullable NSData *)fb_screenshotWithError:(NSError*__autoreleasing*)error;
-=======
-- (nullable NSData *)fb_screenshotWithError:(NSError **)error;
->>>>>>> 6a9b4978
 
 @end
 
