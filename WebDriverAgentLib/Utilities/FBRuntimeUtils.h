--- conflicted
+++ resolved
@@ -26,19 +26,16 @@
 void *FBRetrieveSymbolFromBinary(const char *binary, const char *name);
 
 /**
-<<<<<<< HEAD
-=======
  Get the compiler SDK version as string.
- 
+
  @return SDK version as string, for example "10.0" or nil if it cannot be received
  */
 NSString * _Nullable FBSDKVersion(void);
 
 /**
->>>>>>> ceb0744f
  Check if the compiler SDK version is less than the given version.
  The current iOS version is taken instead if SDK version cannot be retrieved.
- 
+
  @param expected the expected version to compare with, for example '10.3'
  @return YES if the given version is less than the SDK version used for WDA compilation
  */
@@ -47,7 +44,7 @@
 /**
  Check if the compiler SDK version is less or equal to the given version.
  The current iOS version is taken instead if SDK version cannot be retrieved.
- 
+
  @param expected the expected version to compare with, for example '10.3'
  @return YES if the given version is less or equal to the SDK version used for WDA compilation
  */
@@ -56,7 +53,7 @@
 /**
  Check if the compiler SDK version is equal to the given version.
  The current iOS version is taken instead if SDK version cannot be retrieved.
- 
+
  @param expected the expected version to compare with, for example '10.3'
  @return YES if the given version is equal to the SDK version used for WDA compilation
  */
@@ -65,7 +62,7 @@
 /**
  Check if the compiler SDK version is greater or equal to the given version.
  The current iOS version is taken instead if SDK version cannot be retrieved.
- 
+
  @param expected the expected version to compare with, for example '10.3'
  @return YES if the given version is greater or equal to the SDK version used for WDA compilation
  */
@@ -74,7 +71,7 @@
 /**
  Check if the compiler SDK version is greater than the given version.
  The current iOS version is taken instead if SDK version cannot be retrieved.
- 
+
  @param expected the expected version to compare with, for example '10.3'
  @return YES if the given version is greater than the SDK version used for WDA compilation
  */
