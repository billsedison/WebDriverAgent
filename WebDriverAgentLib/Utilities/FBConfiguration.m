/**
 * Copyright (c) 2015-present, Facebook, Inc.
 * All rights reserved.
 *
 * This source code is licensed under the BSD-style license found in the
 * LICENSE file in the root directory of this source tree. An additional grant
 * of patent rights can be found in the PATENTS file in the same directory.
 */

#import "FBConfiguration.h"

#import <UIKit/UIKit.h>

#include "TargetConditionals.h"
#import "XCTestPrivateSymbols.h"

BOOL _AXSAutomationSetFauxCollectionViewCellsEnabled(BOOL);

static NSUInteger const DefaultStartingPort = 8100;
static NSUInteger const DefaultPortRange = 100;

static BOOL FBShouldUseTestManagerForVisibilityDetection = NO;
<<<<<<< HEAD
static BOOL FBShouldUseSingletonTestManager = YES;
=======
static BOOL FBShouldUseCompactResponses = YES;
>>>>>>> 3583ebfa
static NSUInteger FBMaxTypingFrequency = 60;

@implementation FBConfiguration

#pragma mark Public

+ (void)shouldShowFakeCollectionViewCells:(BOOL)showFakeCells
{
  _AXSAutomationSetFauxCollectionViewCellsEnabled(showFakeCells);
}

+ (void)disableRemoteQueryEvaluation
{
  [[NSUserDefaults standardUserDefaults] setBool:YES forKey:@"XCTDisableRemoteQueryEvaluation"];
}

+ (NSRange)bindingPortRange
{
  // 'WebDriverAgent --port 8080' can be passed via the arguments to the process
  if (self.bindingPortRangeFromArguments.location != NSNotFound) {
    return self.bindingPortRangeFromArguments;
  }

  // Existence of USE_PORT in the environment implies the port range is managed by the launching process.
  if (NSProcessInfo.processInfo.environment[@"USE_PORT"]) {
    return NSMakeRange([NSProcessInfo.processInfo.environment[@"USE_PORT"] integerValue] , 1);
  }

  return NSMakeRange(DefaultStartingPort, DefaultPortRange);
}

+ (BOOL)verboseLoggingEnabled
{
  return [NSProcessInfo.processInfo.environment[@"VERBOSE_LOGGING"] boolValue];
}

+ (void)setShouldUseTestManagerForVisibilityDetection:(BOOL)value
{
  FBShouldUseTestManagerForVisibilityDetection = value;
}

+ (BOOL)shouldUseTestManagerForVisibilityDetection
{
  return FBShouldUseTestManagerForVisibilityDetection;
}

+ (void)setShouldUseCompactResponses:(BOOL)value
{
  FBShouldUseCompactResponses = value;
}

+ (BOOL)shouldUseCompactResponses
{
  return FBShouldUseCompactResponses;
}

+ (void)setMaxTypingFrequency:(NSUInteger)value
{
  FBMaxTypingFrequency = value;
}

+ (NSUInteger)maxTypingFrequency
{
  return FBMaxTypingFrequency;
}

+ (void)setShouldUseSingletonTestManager:(BOOL)value
{
  FBShouldUseSingletonTestManager = value;
}

+ (BOOL)shouldUseSingletonTestManager
{
  return FBShouldUseSingletonTestManager;
}

#pragma mark Private

+ (NSRange)bindingPortRangeFromArguments
{
  NSArray *arguments = NSProcessInfo.processInfo.arguments;
  NSUInteger index = [arguments indexOfObject:@"--port"];
  if (index == NSNotFound || index == arguments.count - 1) {
    return NSMakeRange(NSNotFound, 0);
  }
  NSString *portNumberString = arguments[index + 1];
  NSUInteger port = (NSUInteger)[portNumberString integerValue];
  if (port == 0) {
    return NSMakeRange(NSNotFound, 0);
  }
  return NSMakeRange(port, 1);
}

@end<|MERGE_RESOLUTION|>--- conflicted
+++ resolved
@@ -20,11 +20,8 @@
 static NSUInteger const DefaultPortRange = 100;
 
 static BOOL FBShouldUseTestManagerForVisibilityDetection = NO;
-<<<<<<< HEAD
 static BOOL FBShouldUseSingletonTestManager = YES;
-=======
 static BOOL FBShouldUseCompactResponses = YES;
->>>>>>> 3583ebfa
 static NSUInteger FBMaxTypingFrequency = 60;
 
 @implementation FBConfiguration
